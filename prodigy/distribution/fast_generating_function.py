from __future__ import annotations

from typing import Generator, Iterator, Set, Tuple, Union, get_args

import pygin  # type: ignore
from probably.pgcl import (BernoulliExpr, Binop, BinopExpr, DistrExpr,
                           DUniformExpr, Expr, GeometricExpr, IidSampleExpr,
                           PoissonExpr, Unop, UnopExpr, VarExpr)
from sympy import sympify

from prodigy.distribution.distribution import (CommonDistributionsFactory,
                                               Distribution, DistributionParam,
                                               MarginalType, State)


class FPS(Distribution):
    """
    This class models a probability distribution in terms of a formal power series.
    These formal powerseries are itself provided by `prodigy` a python binding to GiNaC,
    something similar to a computer algebra system implemented in C++.
    """
    def __init__(self,
                 expression: str,
                 *variables: str | VarExpr,
                 finite: bool = None):
        self._variables = set(
            str(var) for var in variables if not str(var) == "")
        self._parameters = set()

        # this is a quick and dirty way to get all free symbols
        for var in sympify(expression).free_symbols:
            if str(var) not in self._variables:
                if len(variables) > 0:
                    self._parameters.add(str(var))
                else:
                    self._variables.add(str(var))
        self._dist = pygin.Dist(expression, list(self._parameters))

        if finite is not None:
            self._finite = finite
        else:
            self._finite = True if self._dist.is_polynomial(
                list(self._variables)) == pygin.troolean.true else False

    @classmethod
    def from_dist(cls,
                  dist: pygin.Dist,
                  variables: Set[str],
                  parameters: Set[str],
                  finite: bool = None):
        result = cls("0")
        result._dist = dist
        result._variables = variables
        result._parameters = parameters
        if finite is not None:
            result._finite = finite
        else:
            result._finite = True if dist.is_polynomial(
                list(variables)) == pygin.troolean.true else False
        return result

    def __add__(self, other) -> FPS:
        if isinstance(other, (str, int)):
            return FPS.from_dist(self._dist + pygin.Dist(other),
                                 self._variables, self._parameters)
        elif isinstance(other, FPS):
            return FPS.from_dist(self._dist + other._dist,
                                 self._variables | other._variables,
                                 self._parameters | other._parameters)
        else:
            raise NotImplementedError(
                f"Addition of {self._dist} and {other} not supported.")

    def __sub__(self, other) -> FPS:
        if isinstance(other, (str, int)):
            return FPS.from_dist(self._dist - pygin.Dist(str(other)),
                                 self._variables, self._parameters)
        elif isinstance(other, FPS):
            return FPS.from_dist(self._dist - other._dist,
                                 self._variables | other._variables,
                                 self._parameters | other._parameters)
        else:
            raise NotImplementedError(
                f"Subtraction of {self._dist} and {other} not supported.")

    def __mul__(self, other) -> FPS:
        if isinstance(other, (str, int)):
            return FPS.from_dist(self._dist * pygin.Dist(str(other)),
                                 self._variables, self._parameters)
        elif isinstance(other, FPS):
            return FPS.from_dist(self._dist * other._dist,
                                 self._variables | other._variables,
                                 self._parameters | other._parameters)
        else:
            raise NotImplementedError(
                f"Multiplication of {type(self._dist)} and {type(other)} not supported."
            )

    def __truediv__(self, other) -> FPS:
<<<<<<< HEAD
        if isinstance(other, (str, FPS)):
            return FPS.from_dist(self._dist * pygin.Dist(f"1/({str(other)})"),
=======
        if isinstance(other, str):
            other = FPS(other)
        if isinstance(other, FPS):
            return FPS.from_dist(self._dist * pygin.Dist(f"1/{str(other)}"),
>>>>>>> e02d9f1a
                                 self._variables | other._variables,
                                 self._parameters | other._parameters)
        raise NotImplementedError(
            f"Division of {type(self._dist)} and {type(other)} not supported.")

    def __eq__(self, other) -> bool:
        if isinstance(other, str):
            other = FPS(other)
        if isinstance(other, FPS):
            if not self._variables == other._variables:
                return False
            if not self._parameters == other._parameters:
                return False
            return self._dist == other._dist
        else:
            return False

    def __le__(self, other) -> bool:
        raise NotImplementedError(__name__)

    def __str__(self) -> str:
        return str(self._dist)

    def __repr__(self):
        return self._dist.__repr__()

    def __iter__(self) -> Iterator[Tuple[str, State]]:
        if len(self._variables) > 1:
            raise NotImplementedError("Currently only one dimensional iteration is supported.")
        variable = list(self._variables)[0]
        it = self._dist.coefficient_iterator(variable)
        i = 0
        while it.rest() != pygin.Dist("0"):
            yield it.next(), State({variable: i})
            i += 1

    def copy(self, deep: bool = True) -> Distribution:
        return FPS.from_dist(self._dist, self._variables, self._parameters,
                             self._finite)

    def get_probability_of(self, condition: Union[Expr, str]):
        raise NotImplementedError(__name__)

    def get_probability_mass(self) -> Union[Expr, str]:
        return self._dist.mass()

    def get_expected_value_of(self, expression: Union[Expr, str]) -> str:
        return self._dist.E(str(expression))

    def normalize(self) -> FPS:
        return FPS(self._dist.normalize(), *self._variables)

    def get_variables(self) -> Set[str]:
        return self._variables

    def get_parameters(self) -> Set[str]:
        return self._parameters

    def filter(self, condition: Expr) -> FPS:
        if isinstance(condition, BinopExpr):
            if condition.operator == Binop.AND:
                return self.filter(condition.lhs).filter(condition.rhs)
            if condition.operator == Binop.OR:
                filtered_left = self.filter(condition.lhs)
                # Why do we filter the lhs condition again on filtered_left???
                return filtered_left + self.filter(
                    condition.rhs) - filtered_left.filter(condition.lhs)

            # Normalize the conditional to variables on the lhs from the relation symbol.
            if isinstance(condition.rhs, VarExpr):
                if isinstance(condition.rhs, VarExpr):
                    raise ValueError(f"This expression is currently not supported.")
                switch_comparison = {
                    Binop.EQ: Binop.EQ,
                    Binop.LEQ: Binop.GEQ,
                    Binop.LT: Binop.GT,
                    Binop.GEQ: Binop.LEQ,
                    Binop.GT: Binop.LT
                }
                return self.filter(
                    BinopExpr(operator=switch_comparison[condition.operator],
                              lhs=condition.rhs,
                              rhs=condition.lhs))

            # is normalized conditional
            if isinstance(condition.lhs, VarExpr):
                if condition.operator == Binop.EQ:
                    return FPS.from_dist(
                        self._dist.filterEq(str(condition.lhs),
                                            str(condition.rhs)),
                        self._variables, self._parameters)
                elif condition.operator == Binop.LT:
                    return FPS.from_dist(
                        self._dist.filterLess(str(condition.lhs),
                                              str(condition.rhs)),
                        self._variables, self._parameters)
                elif condition.operator == Binop.LEQ:
                    return FPS.from_dist(
                        self._dist.filterLeq(str(condition.lhs),
                                             str(condition.rhs)),
                        self._variables, self._parameters)
                elif condition.operator == Binop.GT:
                    return FPS.from_dist(
                        self._dist.filterGreater(str(condition.lhs),
                                                 str(condition.rhs)),
                        self._variables, self._parameters)
                elif condition.operator == Binop.GEQ:
                    return FPS.from_dist(
                        self._dist.filterGeq(str(condition.lhs),
                                             str(condition.rhs)),
                        self._variables, self._parameters)
        if isinstance(condition, UnopExpr):
            # unary relation
            if condition.operator == Unop.NEG:
                return self - self.filter(condition.expr)
            raise SyntaxError(
                f"We do not support filtering for {type(Unop.IVERSON)} expressions."
            )

        raise SyntaxError(
            f"Filtering Condition has unknown format {condition}.")

    def is_zero_dist(self) -> bool:
        res = self._dist.is_zero()
        if res == pygin.troolean.false:
            return False
        elif res == pygin.troolean.true:
            return True
        else:
            raise ValueError('Cannot determine whether this FPS is zero')

    def is_finite(self) -> bool:
        return self._finite

    def update(self, expression: Expr) -> FPS:
        return FPS.from_dist(
            self._dist.update(str(expression.lhs), str(expression.rhs)),
            self._variables, self._parameters, self._finite)

    def update_iid(self, sampling_exp: IidSampleExpr,
                   variable: Union[str, VarExpr]) -> FPS:

        sample_dist = sampling_exp.sampling_dist
        if isinstance(sample_dist, GeometricExpr):
            result = self._dist.updateIid(
                str(variable), pygin.geometric("test", str(sample_dist.param)),
                str(sampling_exp.variable))
            return FPS.from_dist(result, self._variables, self._parameters)
        if isinstance(sample_dist, BernoulliExpr):
            result = self._dist.updateIid(
                str(variable),
                pygin.Dist(
                    f"{sample_dist.param} * test + (1-{sample_dist.param})"),
                str(sampling_exp.variable))
            return FPS.from_dist(result, self._variables, self._parameters)

        elif isinstance(sample_dist, PoissonExpr):
            result = self._dist.updateIid(
                str(variable),
                pygin.Dist(f"exp({sample_dist.param} * (test - 1))"),
                str(sampling_exp.variable))
            return FPS.from_dist(result, self._variables, self._parameters)

        elif isinstance(sample_dist, DUniformExpr):
            result = self._dist.updateIid(
                str(variable),
                pygin.Dist(
                    f"1/(({sample_dist.end}) - ({sample_dist.start}) + 1) * test^({sample_dist.start}) "
                    f"* (test^(({sample_dist.end}) - ({sample_dist.start}) + 1) - 1) / (test - 1)"
                ), str(sampling_exp.variable))
            return FPS.from_dist(result, self._variables, self._parameters)

        elif isinstance(sample_dist, get_args(Expr)) and not isinstance(
                sample_dist, get_args(DistrExpr)):
            result = FPS.from_dist(
                self._dist.updateIid(str(variable),
                                     pygin.Dist(str(sample_dist)),
                                     str(sampling_exp.variable)),
                self._variables, self._parameters)
            return result
        else:
            raise NotImplementedError(
                "Iid Distribution type currently not supported.")

    def marginal(self,
                 *variables: Union[str, VarExpr],
                 method: MarginalType = MarginalType.INCLUDE) -> Distribution:
        result = self._dist
        remove_vars = {
            MarginalType.EXCLUDE: {str(var)
                                   for var in variables},
            MarginalType.INCLUDE:
            self._variables - {str(var)
                               for var in variables}
        }
        for var in remove_vars[method]:
            result = result.update(str(var), "0")
        return FPS.from_dist(result, self._variables - remove_vars[method],
                             self._parameters)

    def set_variables(self, *variables: str) -> FPS:
        new_variables = set(variables)
        if new_variables.intersection(self._parameters):
            raise ValueError(
                f"Indeterminate(s) {new_variables.intersection(self._parameters)} cannot be parameters and"
                f" variables at the same time.")
        self._parameters |= self._variables - new_variables
        return FPS.from_dist(self._dist, new_variables, self._parameters,
                             self._finite)

    def set_parameters(self, *parameters: str) -> FPS:
        new_parameters = set(parameters)
        if new_parameters.intersection(self._variables):
            raise ValueError(
                f"Indeterminate(s) {new_parameters.intersection(self._variables)} cannot be parameters and"
                f" variables at the same time.")
        self._variables |= self._parameters - new_parameters
        return FPS.from_dist(self._dist, self._variables, new_parameters,
                             self._finite)

    def approximate(
            self,
            threshold: Union[str, int]) -> Generator[Distribution, None, None]:
        raise NotImplementedError(__name__)


class ProdigyPGF(CommonDistributionsFactory):
    @staticmethod
    def geometric(var: Union[str, VarExpr], p: DistributionParam) -> FPS:
        return FPS.from_dist(pygin.geometric(var, str(p)), {str(var)},
                             {str(p)})

    @staticmethod
    def uniform(var: Union[str, VarExpr], lower: DistributionParam,
                upper: DistributionParam) -> FPS:
        function = f"1/({upper} - {lower} + 1) * ({var}^{lower}) * (({var}^({upper} - {lower} + 1) - 1)/({var} - 1))"
        return FPS(function, str(var))

    @staticmethod
    def bernoulli(var: Union[str, VarExpr], p: DistributionParam) -> FPS:
        function = f"({p}) * {var} + 1-({p})"
        return FPS(function, str(var))

    @staticmethod
    def poisson(var: Union[str, VarExpr], lam: DistributionParam) -> FPS:
        function = f"exp(({lam}) * ({var} - 1))"
        return FPS(function, str(var))

    @staticmethod
    def log(var: Union[str, VarExpr], p: DistributionParam) -> FPS:
        function = f"log(1-({p})*{var})/log(1-({p}))"
        return FPS(function, str(var))

    @staticmethod
    def binomial(var: Union[str, VarExpr], n: DistributionParam,
                 p: DistributionParam) -> FPS:
        function = f"(({p})*{var} + (1-({p})))^({n})"
        return FPS(function, str(var))

    @staticmethod
    def undefined(*variables: Union[str, VarExpr]) -> FPS:
        raise NotImplementedError(__name__)

    @staticmethod
    def one(*variables: Union[str, VarExpr]) -> FPS:
        return FPS("1", *variables)

    @staticmethod
    def from_expr(expression: Union[str, Expr], *variables, **kwargs) -> FPS:
        return FPS(expression, *variables)

    @staticmethod
    def zero(*variables: Union[str, VarExpr]) -> FPS:
        return FPS("0", *variables)<|MERGE_RESOLUTION|>--- conflicted
+++ resolved
@@ -97,15 +97,10 @@
             )
 
     def __truediv__(self, other) -> FPS:
-<<<<<<< HEAD
-        if isinstance(other, (str, FPS)):
-            return FPS.from_dist(self._dist * pygin.Dist(f"1/({str(other)})"),
-=======
         if isinstance(other, str):
             other = FPS(other)
         if isinstance(other, FPS):
-            return FPS.from_dist(self._dist * pygin.Dist(f"1/{str(other)}"),
->>>>>>> e02d9f1a
+            return FPS.from_dist(self._dist * pygin.Dist(f"1/({str(other)})"),
                                  self._variables | other._variables,
                                  self._parameters | other._parameters)
         raise NotImplementedError(
