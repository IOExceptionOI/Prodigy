from __future__ import annotations

from typing import Dict, Generator, Iterator, List, Set, Tuple, Union, get_args

import pygin  # type: ignore
from probably.pgcl import (BernoulliExpr, Binop, BinopExpr, DistrExpr,
                           DUniformExpr, Expr, GeometricExpr, IidSampleExpr,
                           PoissonExpr, Unop, UnopExpr, VarExpr)
from sympy import sympify

from prodigy.distribution.distribution import (CommonDistributionsFactory,
                                               Distribution, DistributionParam,
                                               MarginalType, State)


class FPS(Distribution):
    """
    This class models a probability distribution in terms of a formal power series.
    These formal powerseries are itself provided by `prodigy` a python binding to GiNaC,
    something similar to a computer algebra system implemented in C++.
    """
    def __init__(self,
                 expression: str,
                 *variables: str | VarExpr,
                 finite: bool = None):
        self._variables = set(str(var) for var in variables if str(var) != "")
        self._parameters = set()

        # this is a quick and dirty way to get all free symbols
        for var in sympify(expression).free_symbols:
            if str(var) not in self._variables:
                if len(variables) > 0:
                    self._parameters.add(str(var))
                else:
                    self._variables.add(str(var))
        self._dist = pygin.Dist(expression, list(self._parameters))

        self._finite = finite if finite is not None else self._dist.is_polynomial(
            self._variables) == pygin.troolean.true

    @classmethod
    def from_dist(cls,
                  dist: pygin.Dist,
                  variables: Set[str],
                  parameters: Set[str],
                  finite: bool = None):
        result = cls("0")
        result._dist = dist
        result._variables = variables
        result._parameters = parameters
        result._finite = finite if finite is not None else dist.is_polynomial(
            variables) == pygin.troolean.true
        return result

    def __add__(self, other) -> FPS:
        if isinstance(other, (str, int)):
            return FPS.from_dist(self._dist + pygin.Dist(other),
                                 self._variables, self._parameters)
        elif isinstance(other, FPS):
            return FPS.from_dist(self._dist + other._dist,
                                 self._variables | other._variables,
                                 self._parameters | other._parameters)
        else:
            raise NotImplementedError(
                f"Addition of {self._dist} and {other} not supported.")

    def __sub__(self, other) -> FPS:
        if isinstance(other, (str, int)):
            return FPS.from_dist(self._dist - pygin.Dist(str(other)),
                                 self._variables, self._parameters)
        elif isinstance(other, FPS):
            return FPS.from_dist(self._dist - other._dist,
                                 self._variables | other._variables,
                                 self._parameters | other._parameters)
        else:
            raise NotImplementedError(
                f"Subtraction of {self._dist} and {other} not supported.")

    def __mul__(self, other) -> FPS:
        if isinstance(other, (str, int)):
            return FPS.from_dist(self._dist * pygin.Dist(str(other)),
                                 self._variables, self._parameters)
        elif isinstance(other, FPS):
            return FPS.from_dist(self._dist * other._dist,
                                 self._variables | other._variables,
                                 self._parameters | other._parameters)
        else:
            raise NotImplementedError(
                f"Multiplication of {type(self._dist)} and {type(other)} not supported."
            )

    def __truediv__(self, other) -> FPS:
        if isinstance(other, str):
            other = FPS(other)
        if isinstance(other, FPS):
            return FPS.from_dist(self._dist * pygin.Dist(f"1/({str(other)})"),
                                 self._variables | other._variables,
                                 self._parameters | other._parameters)
        raise NotImplementedError(
            f"Division of {type(self._dist)} and {type(other)} not supported.")

    def __eq__(self, other) -> bool:
        if isinstance(other, str):
            other = FPS(other)
        if isinstance(other, FPS):
            if not self._variables == other._variables:
                return False
            if not self._parameters == other._parameters:
                return False
            return self._dist == other._dist
        else:
            return False

    def __le__(self, other) -> bool:
        raise NotImplementedError(__name__)

    def __str__(self) -> str:
        return str(self._dist)

    def __repr__(self):
        return self._dist.__repr__()

    def __iter__(self) -> Iterator[Tuple[str, State]]:
<<<<<<< HEAD
        if not self._finite:
            raise NotImplementedError("Cannot iterate over infinite FPS")

        terms: List[Tuple[str,
                          Dict[str,
                               int]]] = self._dist.get_terms(self._variables)
        res = [(prob, State(vals)) for prob, vals in terms]
        return res.__iter__()
=======
        if len(self._variables) > 1:
            raise NotImplementedError("Currently only one dimensional iteration is supported.")
        variable = list(self._variables)[0]
        it = self._dist.coefficient_iterator(variable)
        i = 0
        while it.rest() != pygin.Dist("0"):
            yield it.next(), State({variable: i})
            i += 1
>>>>>>> 4c1d2742

    def copy(self, deep: bool = True) -> Distribution:
        return FPS.from_dist(self._dist, self._variables, self._parameters,
                             self._finite)

    def get_probability_of(self, condition: Union[Expr, str]):
        raise NotImplementedError(__name__)

    def get_probability_mass(self) -> Union[Expr, str]:
        return self._dist.mass()

    def get_expected_value_of(self, expression: Union[Expr, str]) -> str:
        return self._dist.E(str(expression))

    def normalize(self) -> FPS:
        return FPS(self._dist.normalize(), *self._variables)

    def get_variables(self) -> Set[str]:
        return self._variables

    def get_parameters(self) -> Set[str]:
        return self._parameters

    def filter(self, condition: Expr) -> FPS:
        if isinstance(condition, BinopExpr):
            if condition.operator == Binop.AND:
                return self.filter(condition.lhs).filter(condition.rhs)
            if condition.operator == Binop.OR:
                filtered_left = self.filter(condition.lhs)
                # Why do we filter the lhs condition again on filtered_left???
                return filtered_left + self.filter(
                    condition.rhs) - filtered_left.filter(condition.lhs)

            # Normalize the conditional to variables on the lhs from the relation symbol.
            if isinstance(condition.rhs, VarExpr):
                if isinstance(condition.rhs, VarExpr):
                    raise ValueError(f"This expression is currently not supported.")
                switch_comparison = {
                    Binop.EQ: Binop.EQ,
                    Binop.LEQ: Binop.GEQ,
                    Binop.LT: Binop.GT,
                    Binop.GEQ: Binop.LEQ,
                    Binop.GT: Binop.LT
                }
                return self.filter(
                    BinopExpr(operator=switch_comparison[condition.operator],
                              lhs=condition.rhs,
                              rhs=condition.lhs))

            # is normalized conditional
            if isinstance(condition.lhs, VarExpr):
                if condition.operator == Binop.EQ:
                    return FPS.from_dist(
                        self._dist.filterEq(str(condition.lhs),
                                            str(condition.rhs)),
                        self._variables, self._parameters)
                elif condition.operator == Binop.LT:
                    return FPS.from_dist(
                        self._dist.filterLess(str(condition.lhs),
                                              str(condition.rhs)),
                        self._variables, self._parameters)
                elif condition.operator == Binop.LEQ:
                    return FPS.from_dist(
                        self._dist.filterLeq(str(condition.lhs),
                                             str(condition.rhs)),
                        self._variables, self._parameters)
                elif condition.operator == Binop.GT:
                    return FPS.from_dist(
                        self._dist.filterGreater(str(condition.lhs),
                                                 str(condition.rhs)),
                        self._variables, self._parameters)
                elif condition.operator == Binop.GEQ:
                    return FPS.from_dist(
                        self._dist.filterGeq(str(condition.lhs),
                                             str(condition.rhs)),
                        self._variables, self._parameters)
        if isinstance(condition, UnopExpr):
            # unary relation
            if condition.operator == Unop.NEG:
                return self - self.filter(condition.expr)
            raise SyntaxError(
                f"We do not support filtering for {type(Unop.IVERSON)} expressions."
            )

        raise SyntaxError(
            f"Filtering Condition has unknown format {condition}.")

    def is_zero_dist(self) -> bool:
        res = self._dist.is_zero()
        if res == pygin.troolean.false:
            return False
        elif res == pygin.troolean.true:
            return True
        else:
            raise ValueError('Cannot determine whether this FPS is zero')

    def is_finite(self) -> bool:
        return self._finite

    def update(self, expression: Expr) -> FPS:
        return FPS.from_dist(
            self._dist.update(str(expression.lhs), str(expression.rhs)),
            self._variables, self._parameters, self._finite)

    def update_iid(self, sampling_exp: IidSampleExpr,
                   variable: Union[str, VarExpr]) -> FPS:

        sample_dist = sampling_exp.sampling_dist
        if isinstance(sample_dist, GeometricExpr):
            result = self._dist.updateIid(
                str(variable), pygin.geometric("test", str(sample_dist.param)),
                str(sampling_exp.variable))
            return FPS.from_dist(result, self._variables, self._parameters)
        if isinstance(sample_dist, BernoulliExpr):
            result = self._dist.updateIid(
                str(variable),
                pygin.Dist(
                    f"{sample_dist.param} * test + (1-{sample_dist.param})"),
                str(sampling_exp.variable))
            return FPS.from_dist(result, self._variables, self._parameters)

        elif isinstance(sample_dist, PoissonExpr):
            result = self._dist.updateIid(
                str(variable),
                pygin.Dist(f"exp({sample_dist.param} * (test - 1))"),
                str(sampling_exp.variable))
            return FPS.from_dist(result, self._variables, self._parameters)

        elif isinstance(sample_dist, DUniformExpr):
            result = self._dist.updateIid(
                str(variable),
                pygin.Dist(
                    f"1/(({sample_dist.end}) - ({sample_dist.start}) + 1) * test^({sample_dist.start}) "
                    f"* (test^(({sample_dist.end}) - ({sample_dist.start}) + 1) - 1) / (test - 1)"
                ), str(sampling_exp.variable))
            return FPS.from_dist(result, self._variables, self._parameters)

        elif isinstance(sample_dist, get_args(Expr)) and not isinstance(
                sample_dist, get_args(DistrExpr)):
            result = FPS.from_dist(
                self._dist.updateIid(str(variable),
                                     pygin.Dist(str(sample_dist)),
                                     str(sampling_exp.variable)),
                self._variables, self._parameters)
            return result
        else:
            raise NotImplementedError(
                "Iid Distribution type currently not supported.")

    def marginal(self,
                 *variables: Union[str, VarExpr],
                 method: MarginalType = MarginalType.INCLUDE) -> Distribution:
        result = self._dist
        remove_vars = {
            MarginalType.EXCLUDE: {str(var)
                                   for var in variables},
            MarginalType.INCLUDE:
            self._variables - {str(var)
                               for var in variables}
        }
        for var in remove_vars[method]:
            result = result.update(str(var), "0")
        return FPS.from_dist(result, self._variables - remove_vars[method],
                             self._parameters)

    def set_variables(self, *variables: str) -> FPS:
        new_variables = set(variables)
        if new_variables.intersection(self._parameters):
            raise ValueError(
                f"Indeterminate(s) {new_variables.intersection(self._parameters)} cannot be parameters and"
                f" variables at the same time.")
        self._parameters |= self._variables - new_variables
        return FPS.from_dist(self._dist, new_variables, self._parameters,
                             self._finite)

    def set_parameters(self, *parameters: str) -> FPS:
        new_parameters = set(parameters)
        if new_parameters.intersection(self._variables):
            raise ValueError(
                f"Indeterminate(s) {new_parameters.intersection(self._variables)} cannot be parameters and"
                f" variables at the same time.")
        self._variables |= self._parameters - new_parameters
        return FPS.from_dist(self._dist, self._variables, new_parameters,
                             self._finite)

    def approximate(
            self,
            threshold: Union[str, int]) -> Generator[Distribution, None, None]:
        raise NotImplementedError(__name__)


class ProdigyPGF(CommonDistributionsFactory):
    @staticmethod
    def geometric(var: Union[str, VarExpr], p: DistributionParam) -> FPS:
        return FPS.from_dist(pygin.geometric(var, str(p)), {str(var)},
                             {str(p)})

    @staticmethod
    def uniform(var: Union[str, VarExpr], lower: DistributionParam,
                upper: DistributionParam) -> FPS:
        function = f"1/({upper} - {lower} + 1) * ({var}^{lower}) * (({var}^({upper} - {lower} + 1) - 1)/({var} - 1))"
        return FPS(function, str(var))

    @staticmethod
    def bernoulli(var: Union[str, VarExpr], p: DistributionParam) -> FPS:
        function = f"({p}) * {var} + 1-({p})"
        return FPS(function, str(var))

    @staticmethod
    def poisson(var: Union[str, VarExpr], lam: DistributionParam) -> FPS:
        function = f"exp(({lam}) * ({var} - 1))"
        return FPS(function, str(var))

    @staticmethod
    def log(var: Union[str, VarExpr], p: DistributionParam) -> FPS:
        function = f"log(1-({p})*{var})/log(1-({p}))"
        return FPS(function, str(var))

    @staticmethod
    def binomial(var: Union[str, VarExpr], n: DistributionParam,
                 p: DistributionParam) -> FPS:
        function = f"(({p})*{var} + (1-({p})))^({n})"
        return FPS(function, str(var))

    @staticmethod
    def undefined(*variables: Union[str, VarExpr]) -> FPS:
        raise NotImplementedError(__name__)

    @staticmethod
    def one(*variables: Union[str, VarExpr]) -> FPS:
        return FPS("1", *variables)

    @staticmethod
    def from_expr(expression: Union[str, Expr], *variables, **kwargs) -> FPS:
        return FPS(expression, *variables)

    @staticmethod
    def zero(*variables: Union[str, VarExpr]) -> FPS:
        return FPS("0", *variables)<|MERGE_RESOLUTION|>--- conflicted
+++ resolved
@@ -1,6 +1,6 @@
 from __future__ import annotations
 
-from typing import Dict, Generator, Iterator, List, Set, Tuple, Union, get_args
+from typing import Generator, Iterator, Set, Tuple, Union, get_args
 
 import pygin  # type: ignore
 from probably.pgcl import (BernoulliExpr, Binop, BinopExpr, DistrExpr,
@@ -121,25 +121,20 @@
         return self._dist.__repr__()
 
     def __iter__(self) -> Iterator[Tuple[str, State]]:
-<<<<<<< HEAD
         if not self._finite:
-            raise NotImplementedError("Cannot iterate over infinite FPS")
-
-        terms: List[Tuple[str,
-                          Dict[str,
-                               int]]] = self._dist.get_terms(self._variables)
-        res = [(prob, State(vals)) for prob, vals in terms]
-        return res.__iter__()
-=======
-        if len(self._variables) > 1:
-            raise NotImplementedError("Currently only one dimensional iteration is supported.")
-        variable = list(self._variables)[0]
-        it = self._dist.coefficient_iterator(variable)
-        i = 0
-        while it.rest() != pygin.Dist("0"):
-            yield it.next(), State({variable: i})
-            i += 1
->>>>>>> 4c1d2742
+            if len(self._variables) == 1:
+                variable = list(self._variables)[0]
+                it = self._dist.coefficient_iterator(variable)
+                i = 0
+                while it.rest() != pygin.Dist("0"):
+                    yield it.next(), State({variable: i})
+                    i += 1
+            else:
+                raise NotImplementedError("Currently only one-dimensional iteration is supported on infinite FPS")
+        else:
+            terms = self._dist.get_terms(self._variables)
+            for res in [(prob, State(vals)) for prob, vals in terms]:
+                yield res
 
     def copy(self, deep: bool = True) -> Distribution:
         return FPS.from_dist(self._dist, self._variables, self._parameters,
